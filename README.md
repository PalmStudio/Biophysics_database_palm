--- conflicted
+++ resolved
@@ -1,26 +1,3 @@
-<<<<<<< HEAD
-# Ecotron 2021  {#ecotron-2021}
-
-- [Ecotron 2021  {#ecotron-2021}](#ecotron-2021--ecotron-2021)
-  - [Folder structure {#folder-structure}](#folder-structure-folder-structure)
-  - [Database {#database}](#database-database)
-  - [Notebook links {#notebook-links}](#notebook-links-notebook-links)
-    - [Climate {#climate}](#climate-climate)
-    - [Time synchronization {#time-synchronization}](#time-synchronization-time-synchronization)
-    - [CO₂ fluxes](#co-fluxes)
-    - [Leaf temperature {#leaf-temperature}](#leaf-temperature-leaf-temperature)
-    - [H₂O fluxes (transpiration)](#ho-fluxes-transpiration)
-    - [Leaf gas exchange (A-Cᵢ and Gs-A/(Cₐ√Dₗ) response curves) {#leaf-gas-exchange-a-cᵢ-and-gs-acₐdₗ-response-curves}](#leaf-gas-exchange-a-cᵢ-and-gs-acₐdₗ-response-curves-leaf-gas-exchange-a-cᵢ-and-gs-acₐdₗ-response-curves)
-    - [SPAD {#spad}](#spad-spad)
-    - [Making the database {#making-the-database}](#making-the-database-making-the-database)
-    - [3D reconstructions](#3d-reconstructions)
-  - [Usage {#usage}](#usage-usage)
-    - [Pluto {#pluto}](#pluto-pluto)
-      - [Install Pluto {#install-pluto}](#install-pluto-install-pluto)
-      - [Open a notebook {#open-a-notebook}](#open-a-notebook-open-a-notebook)
-    - [Download and instantiate {#download-and-instantiate}](#download-and-instantiate-download-and-instantiate)
-  - [To do {#to-do}](#to-do-to-do)
-=======
 # Ecotron 2021
 
 - [Ecotron 2021](#ecotron-2021)
@@ -42,7 +19,6 @@
       - [Open a notebook](#open-a-notebook)
     - [Download and instantiate](#download-and-instantiate)
   - [To do](#to-do)
->>>>>>> 92981290
 
 The Ecotron is a controlled environment facility for plants located in Montpellier, France. In this work, we made an experiment that consisted in investigating the behavior of oil palm (*Elaeis guineensis*) in response to different environmental conditions. The conditions were defined based on an average daily variation from Libo, Indonesia, *i.e.* a day without rain, not too cold, not too hot. This base condition was then modified by adding more CO2, less radiation, more or less temperature, and more or less vapor pressure deficit.
 
@@ -73,15 +49,11 @@
 
 Here are the reconstructions of the plants on top of the point clouds, over time:
 
-<<<<<<< HEAD
-```
-=======
 ![3d reconstruction](11-outputs/Reconstructions_LiDAR_all.png)
 
 ## Folder structure
 
 ```text
->>>>>>> 92981290
 This folder
 ├── 00-data                        --> Contains raw, unprocessed data
 │   ├── lidar                      --> lidar data for the 3D reconstruction of the plants
@@ -218,17 +190,10 @@
 | CO2_dry_output           | ppm              | Float             | CO2 concentration of the output flux of the chamber                                                                                                            |     |
 | Ta_instruction           | Celsius degree   | Float             | Instruction on the air temperature of the chamber                                                                                                              |     |
 | Ta_measurement           | Celsius degree   | Float             | Effective air temperature of the chamber (measurement)                                                                                                         |     |
-<<<<<<< HEAD
-| Rh_instruction           | %                | Float             | Instruction on the relative humidity in the chamber                                                                                                            |     |
-| Rh_measurement           | %                | Float             | Effective relative humidity in the chamber (measurement)                                                                                                       |     |
-| R_instruction            | %                | Float             | Instruction on the radiation in the chamber (0 = turned off, 1 = maximal intensity)                                                                            |     |
-| R_measurement            | umol m-2 s-1     | Float             | Effective radiation in the chamber (measurement)                                                                                                               |     |
-=======
 | Rh_instruction           | \%               | Float             | Instruction on the relative humidity in the chamber                                                                                                            |     |
 | Rh_measurement           | \%               | Float             | Effective relative humidity in the chamber (measurement)                                                                                                       |     |
 | R_instruction            | \%               | Float             | Instruction on the radiation in the chamber (0 = turned off, 1 = maximal intensity)                                                                            |     |
 | R_measurement            | μmol m⁻² s⁻¹     | Float             | Effective radiation in the chamber (measurement)                                                                                                               |     |
->>>>>>> 92981290
 | CO2_ppm                  | ppm              | Float             | CO2 concentration in the chamber                                                                                                                               |     |
 | CO2_influx               |                  | Float             | Input CO2 flux of the chamber                                                                                                                                  |     |
 | CO2_instruction          | ppm              | Float             | Instruction for the CO2 concentration in the chamber                                                                                                           |     |
@@ -245,24 +210,6 @@
 | RdRef                    | μmol m⁻² s⁻¹     | Float             | Reference Rd, fitted on the response curve preceding the plant sequence                                                                                        |     |
 | TPURef                   | μmol m⁻² s⁻¹     | Float             | Reference TPU, fitted on the response curve preceding the plant sequence                                                                                       |     |
 | Tr                       | Celsius degree   | Float             | Reference temperature on which the parameters were fitted                                                                                                      |     |
-<<<<<<< HEAD
-| g0                       | mol[CO2] m-2 s-1 | Float             | g0, fitted on the response curve preceding the plant sequence                                                                                                  |     |
-| g1                       | kPa^0.5          | Float             | g1, fitted on the response curve preceding the plant sequence                                                                                                  |     |
-| VcMaxRef_mean_leaf       | umol m-2 s-1     | Float             | Reference VcMax, averaged on all measurements of this leaf during the whole experiment                                                                         |     |
-| JMaxRef_mean_leaf        | umol m-2 s-1     | Float             | Reference JMax, averaged on all measurements of this leaf during the whole experiment                                                                          |     |
-| RdRef_mean_leaf          | umol m-2 s-1     | Float             | Reference RdMax, averaged on all measurements of this leaf during the whole experiment                                                                         |     |
-| TPURef_mean_leaf         | umol m-2 s-1     | Float             | Reference TPU, averaged on all measurements of this leaf during the whole experiment                                                                           |     |
-| Tr_mean_leaf             | umol m-2 s-1     | Float             | Reference temperature on which the parameters were fitted, averaged over all measurements on that leaf during the whole experiment                             |     |
-| g0_mean_leaf             | mol[CO2] m-2 s-1 | Float             | g0, averaged on all measurements of this leaf during the whole experiment                                                                                      |     |
-| g1_mean_leaf             | kPa^0.5          | Float             | g1, averaged on all measurements of this leaf during the whole experiment                                                                                      |     |
-| VcMaxRef_mean_plant      | umol m-2 s-1     | Float             | Reference VcMax, averaged on all measurements of this plant (whatever the leaf) during the whole experiment                                                    |     |
-| JMaxRef_mean_plant       | umol m-2 s-1     | Float             | Reference JMax, averaged on all measurements of this plant (whatever the leaf) during the whole experiment                                                     |     |
-| RdRef_mean_plant         | umol m-2 s-1     | Float             | Reference Rd, averaged on all measurements of this plant (whatever the leaf) during the whole experiment                                                       |     |
-| TPURef_mean_plant        | umol m-2 s-1     | Float             | Reference TPU, averaged on all measurements of this plant (whatever the leaf) during the whole experiment                                                      |     |
-| Tr_mean_plant            | umol m-2 s-1     | Float             | Reference temperature of the measurements, averaged on all measurements of this plant (whatever the leaf) during the whole experiment                          |     |
-| g0_mean_plant            | mol[CO2] m-2 s-1 | Float             | g0, averaged on all measurements of this plant (whatever the leaf) during the whole experiment                                                                 |     |
-| g1_mean_plant            | kPa^0.5          | Float             | g1, averaged on all measurements of this plant (whatever the leaf) during the whole experiment                                                                 |     |
-=======
 | g0                       | mol[CO2] m⁻² s⁻¹ | Float             | g0, fitted on the response curve preceding the plant sequence                                                                                                  |     |
 | g1                       | kPa\^0.5         | Float             | g1, fitted on the response curve preceding the plant sequence                                                                                                  |     |
 | VcMaxRef_mean_leaf       | μmol m⁻² s⁻¹     | Float             | Reference VcMax, averaged on all measurements of this leaf during the whole experiment                                                                         |     |
@@ -279,7 +226,6 @@
 | Tr_mean_plant            | μmol m⁻² s⁻¹     | Float             | Reference temperature of the measurements, averaged on all measurements of this plant (whatever the leaf) during the whole experiment                          |     |
 | g0_mean_plant            | mol[CO2] m⁻² s⁻¹ | Float             | g0, averaged on all measurements of this plant (whatever the leaf) during the whole experiment                                                                 |     |
 | g1_mean_plant            | kPa\^0.5         | Float             | g1, averaged on all measurements of this plant (whatever the leaf) during the whole experiment                                                                 |     |
->>>>>>> 92981290
 |                          |                  |                   |                                                                                                                                                                |     |
 |                          |                  |                   |                                                                                                                                                                |     |
 
@@ -309,7 +255,7 @@
 
 - Computation: the computation of the leaf temperature is done in a julia script rather than a Pluto notebook, because it takes a long time to process. You can find the script in the `05-thermal_camera_measurements/1-compute_leaf_temperature.jl`.
 
-> [!WARNING]  
+> [!WARNING]
 > This notebook takes several hours to process, as it computes the leaf temperature for each leaf of each plant for each image. It is recommended to run it on a powerful computer, and knowing what you're doing.
 
 - Visualization:
@@ -407,29 +353,6 @@
 
 Then, unzip the file, and open the directory in VS Code, or just open Julia in a command prompt / terminal in this repository and use *e.g.*:
 
-<<<<<<< HEAD
-## To do {#to-do}
-
--   [ ] Check all data
-    -   [x] For CO2, 2021-03-27 to 30 is `missing` for the plant, but should be plant 5 (as seen in the plant sequence). This is three days where we can't use the H20 data because of a scale failure.
-    -   [ ] Light is spelled "ligth" in the Walz files, replace.
-    -   [ ] Select days that are "clean", i.e. full data for the whole day, no door opening, etc.
-    -   [ ] Make sure we have the 3D reconstructions for all plants and days that are clean
-    -   [ ] Add irrigations to the database (from the transpiration db)
-    -   [ ] For Eₐᵣ, Eₐⱼ, Hdⱼ, take values from the literature that correspond to tropical plants (see Kumarathunge et al. 2019, New Phytologist)
-    -   [ ] For the fact that CO2 800ppm is simulated higher than CO2 600ppm when the observation is the opposite, see correction of Medlyn's model in Dewar et al. 2018 (New Phytologist), eq.11 in the paper that is the same model than Medlyn, but removes Gamma* to Ca in the model.
--   [ ] Make a release of the data on Zenodo
--   [ ] Use <https://github.com/JuliaImages/ExifViewer.jl> now that <https://github.com/JuliaImages/ExifViewer.jl/issues/17> is fixed
--   [ ] Make a zenodo for 00-data/LiDAR/LiDAR_data.tar.bz2
--   [ ] Make a zenodo for 00-data/thermal_camera_images/images.tar.bz2
--   [ ] Reconstruct the plants in 3d:
-    -   [x] Separate each leaf and make a mesh for it. Then identify it and name it accordingly.
-    -   [x] Make an OPF for each plant from this collection of leaf meshes, using them as ref. meshes with no transformation
-    -   [ ] Add attributes such as SPAD and photosynthetic and conductance parameters.
--   [ ] Change name of the plant 5 into plant 4
--   [ ] In the database_notebook.jl the extraction of the file 'surface.csv' from  "reconstruction.zip" is not working
--   [ ] Remove missing scenario or plant in the final data base
-=======
 ## To do
 
 - [ ] Check all data
@@ -447,5 +370,4 @@
   - [ ] Add attributes such as SPAD and photosynthetic and conductance parameters.
 - [x] Change name of the plant 5 into plant 4
 - [x] In the database_notebook.jl the extraction of the file 'surface.csv' from  "reconstruction.zip" is not working
-- [x] Remove missing scenario or plant in the final data base
->>>>>>> 92981290
+- [x] Remove missing scenario or plant in the final data base