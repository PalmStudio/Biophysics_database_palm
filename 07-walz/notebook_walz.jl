--- conflicted
+++ resolved
@@ -1,9 +1,5 @@
 ### A Pluto.jl notebook ###
-<<<<<<< HEAD
-# v0.19.42
-=======
 # v0.19.43
->>>>>>> 92981290
 
 using Markdown
 using InteractiveUtils
@@ -102,9 +98,9 @@
             res,
             merge(
                 (Date=unique(group_df.Date)[1], Plant=unique(group_df.Plant)[1], Leaf=unique(group_df.Leaf)[1]),
-                fit(Fvcb, group_df; 				 
-					# From Table 2 in Kumarathunge et al. (2019): 
-					Tᵣ=25.0, 
+                fit(Fvcb, group_df;
+					# From Table 2 in Kumarathunge et al. (2019):
+					Tᵣ=25.0,
                     Eₐᵥ=(42.6 + 1.14 * Tgrowth) * 1e3,
                     Eₐⱼ=40.71 * 1e3,
                     Δₛᵥ=645.13 − 0.38 * Tgrowth,
